--- conflicted
+++ resolved
@@ -77,18 +77,4 @@
 
         science_payload = {**science_payload, **object_dict}
 
-    return science_payload
-
-<<<<<<< HEAD
-
-
-
-
-
-=======
-    transient_data = {
-        "transient_" + name: value for name, value in transient_data.items()
-    }
-    host_data = {"host_" + name: value for name, value in host_data.items()}
-    return {**transient_data, **host_data}
->>>>>>> b3bc992a
+    return science_payload