<!DOCTYPE html>
<html lang="en">
    <head>
        <title>{% block title %}{% endblock %}</title>
        <!-- Bokeh -->
        <link rel="stylesheet" href="http://cdn.pydata.org/bokeh/release/bokeh-2.4.2.min.css" type="text/css"/>
        <script type="text/javascript" src="http://cdn.pydata.org/bokeh/release/bokeh-2.4.2.min.js"></script>
        <!-- Boostrap -->
        <link href="https://cdn.jsdelivr.net/npm/bootstrap@5.1.3/dist/css/bootstrap.min.css"
              rel="stylesheet" integrity="sha384-1BmE4kWBq78iYhFldvKuhfTAU6auU8tT94WrHftjDbrCEXSU1oBoqyl2QvZ6jIW3"
              crossorigin="anonymous">
        <!-- Icons -->
        <link rel="stylesheet" href="https://cdn.jsdelivr.net/npm/bootstrap-icons@1.7.2/font/bootstrap-icons.css">

    </head>

    <body>
        <style>
            body{
            padding: 20px;
            margin-bottom: 20px;
            border-radius: 5px;
                            }            
        </stYLE>
        <nav class="navbar navbar-expand-lg navbar-dark bg-dark font-size-xlg">
            <div class="container">
                <a class="navbar-brand" href="#">Blast</a>
                <button
                        class="navbar-toggler"
                        type="button"
                        data-bs-toggle="collapse"
                        data-bs-target="#navbarNav"
                        aria-controls="navbarNav"
                        aria-expanded="false"
                        aria-label="Toggle navigation">
                        <span class="navbar-toggler-icon"></span>
                </button>
                <div class="collapse navbar-collapse" id="navbarNav">
                    <ul class="navbar-nav">
                        <li class="nav-item">
                            <a class="nav-link" href="/"><i class="bi bi-house-door-fill"></i> Home</a>
                        </li>
                        <li class="nav-item">
                            <a class="nav-link" href="/transients"><i class="bi bi-search"></i> Transients</a>
                        </li>
                        <!--<li class="nav-item">
                            <a class="nav-link" href="/analytics">Analytics</a>
                        </li>-->
                         <li class="nav-item">
                            <a class="nav-link" href="/acknowledgements"><i class="bi bi-mortarboard-fill"></i> Acknowledgements</a>
                        </li>
                        <li class="nav-item">
                            <a class="nav-link" href="https://blast.readthedocs.io/en/latest/">
                                <i class="bi bi-book-half"></i> Docs
                            </a>
                        </li>
                        <li class="nav-item">
                            <a class="nav-link" href="https://github.com/astrophpeter/blast">
                                <i class="bi-github" role="img" aria-label="GitHub"></i>
                            </a>
                        </li>
                    </ul>
                </div>
            </div>
        </nav>

            <div class="container bg-light">
                {% block body %}
                {% endblock %}
            </div>

        <footer class="footer py-3 bg-light">
            <style>
                .footer {
<<<<<<< HEAD
                position: FIXED;
                padding: 20px;
=======

                position: fixed;
>>>>>>> e2e196cc
                left: 0;
                bottom: 0;
                width: 100%;
                background-color: white;
                color: white;
                text-align: center;
                            }
            </style>

            <div class="container">
                <span class="text-muted">Report bugs and issues on Github
                    <a href="https://github.com/astrophpeter/blast/issues">here</a>

                <span style="margin-left:2px"><span class="text-muted">| UCSC Transitent team web pages
                    <a href="https://transients.ucsc.edu/">here</a>

                </span>
            </div>


        </footer>

    <script src="https://cdn.jsdelivr.net/npm/bootstrap@5.1.3/dist/js/bootstrap.bundle.min.js"
            integrity="sha384-ka7Sk0Gln4gmtz2MlQnikT1wXgYsOg+OMhuP+IlRH9sENBO0LRn5q+8nbTov4+1p" crossorigin="anonymous"></script>
    <script type="text/javascript" src="http://cdn.pydata.org/bokeh/release/bokeh-2.4.2.min.js"></script>
    {% block script %}{% endblock %}
    </body>
</html><|MERGE_RESOLUTION|>--- conflicted
+++ resolved
@@ -72,13 +72,10 @@
         <footer class="footer py-3 bg-light">
             <style>
                 .footer {
-<<<<<<< HEAD
+
                 position: FIXED;
                 padding: 20px;
-=======
-
                 position: fixed;
->>>>>>> e2e196cc
                 left: 0;
                 bottom: 0;
                 width: 100%;
