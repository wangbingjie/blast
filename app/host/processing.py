--- conflicted
+++ resolved
@@ -453,10 +453,6 @@
 
     def _run_process(self, transient):
         """Code goes here"""
-<<<<<<< HEAD
-
-=======
->>>>>>> d513a404
         pass
 
 
