import math

import numpy as np
from astropy.io import fits

from .base_tasks import TransientTaskRunner
from .cutouts import download_and_save_cutouts
from .ghost import run_ghost
from .host_utils import check_global_contamination
from .host_utils import check_local_radius
from .host_utils import construct_aperture
from .host_utils import do_aperture_photometry
from .host_utils import get_dust_maps
from .host_utils import query_ned
from .host_utils import query_sdss
from .host_utils import select_cutout_aperture
from .models import Aperture
from .models import AperturePhotometry
from .models import Cutout
from .models import SEDFittingResult
from .prospector import build_model
from .prospector import build_obs
from .prospector import fit_model
from .prospector import prospector_result_to_blast

"""This module contains all of the TransientTaskRunners in blast."""


class Ghost(TransientTaskRunner):
    """
    TaskRunner to run the GHOST matching algorithm.
    """

    def _prerequisites(self):
        """
        Only prerequisite is that the host match task is not processed.
        """
        return {"Host match": "not processed"}

    @property
    def task_name(self):
        """
        Task status to be altered is host match.
        """
        return "Host match"

    def _failed_status_message(self):
        """
        Failed status is no GHOST match status.
        """
        return "no GHOST match"

    def _run_process(self, transient):
        """
        Run the GHOST matching algorithm.
        """
        host = run_ghost(transient)

        if host is not None:
            host.save()
            transient.host = host
            transient.save()
            status_message = "processed"
        else:
            status_message = "no ghost match"

        return status_message


class MWEBV_Transient(TransientTaskRunner):
    """
    TaskRunner to run get Milky Way E(B-V) values at the transient location.
    """

    def _prerequisites(self):
        """
        Only prerequisite is that the transient MWEBV task is not processed.
        """
        return {"Transient MWEBV": "not processed"}

    @property
    def task_name(self):
        """
        Task status to be altered is transient MWEBV.
        """
        return "Transient MWEBV"

    def _failed_status_message(self):
        """
        Failed status - not sure why this would ever fail so keeping it vague.
        """
        return "failed"

    def _run_process(self, transient):
        """
        Run the E(B-V) script.
        """

        try:
            mwebv = get_dust_maps(transient.sky_coord)
        except:
            mwebv = None

        if mwebv is not None:
            transient.milkyway_dust_reddening = mwebv
            transient.save()
            status_message = "processed"
        else:
            status_message = "no transient MWEBV"

        return status_message


class MWEBV_Host(TransientTaskRunner):
    """
    TaskRunner to run get Milky Way E(B-V) values at the host location.
    """

    def _prerequisites(self):
        """
        Only prerequisite is that the host MWEBV task is not processed.
        """
        return {"Host match": "processed", "Host MWEBV": "not processed"}

    @property
    def task_name(self):
        """
        Task status to be altered is host MWEBV.
        """
        return "Host MWEBV"

    def _failed_status_message(self):
        """
        Failed status - not sure why this would ever fail so keeping it vague.
        """
        return "failed"

    def _run_process(self, transient):
        """
        Run the E(B-V) script.
        """
        if transient.host is not None:
            try:
                mwebv = get_dust_maps(transient.host.sky_coord)
            except:
                mwebv = None

            if mwebv is not None:
                transient.host.milkyway_dust_reddening = mwebv
                transient.host.save()
                status_message = "processed"
            else:
                status_message = "no host MWEBV"
        else:
            status_message = "no host MWEBV"

        return status_message


class ImageDownload(TransientTaskRunner):
    """Task runner to download cutout images"""

    def _prerequisites(self):
        """
        No prerequisites
        """
        return {"Cutout download": "not processed"}

    @property
    def task_name(self):
        """
        Task status to be altered is host match.
        """
        return "Cutout download"

    def _failed_status_message(self):
        """
        Failed status is no GHOST match status.
        """
        return "failed"

    def _run_process(self, transient):
        """
        Download cutout images
        """
        download_and_save_cutouts(transient)
        return "processed"


class GlobalApertureConstruction(TransientTaskRunner):
    """Task runner to construct apertures from the cutout download"""

    def _prerequisites(self):
        """
        Need both the Cutout and Host match to be processed
        """
        return {
            "Cutout download": "processed",
            "Host match": "processed",
            "Global aperture construction": "not processed",
        }

    @property
    def task_name(self):
        """
        Task status to be altered is host match.
        """
        return "Global aperture construction"

    def _failed_status_message(self):
        """
        Failed status if not aperture is found
        """
        return "failed"

    def _run_process(self, transient):
        """Code goes here"""

        cutouts = Cutout.objects.filter(transient=transient)
        aperture_cutout = select_cutout_aperture(cutouts)

        image = fits.open(aperture_cutout[0].fits.name)
        aperture = construct_aperture(image, transient.host.sky_coord)

        query = {"name": f"{aperture_cutout[0].name}_global"}
        data = {
            "name": f"{aperture_cutout[0].name}_global",
            "cutout": aperture_cutout[0],
            "orientation_deg": (180 / np.pi) * aperture.theta.value,
            "ra_deg": aperture.positions.ra.degree,
            "dec_deg": aperture.positions.dec.degree,
            "semi_major_axis_arcsec": aperture.a.value,
            "semi_minor_axis_arcsec": aperture.b.value,
            "transient": transient,
            "type": "global",
        }

        self._overwrite_or_create_object(Aperture, query, data)
        return "processed"


class LocalAperturePhotometry(TransientTaskRunner):
    """Task Runner to perform local aperture photometry around host"""

    def _prerequisites(self):
        """
        Need both the Cutout and Host match to be processed
        """
        return {
            "Cutout download": "processed",
            "Local aperture photometry": "not processed",
        }

    @property
    def task_name(self):
        """
        Task status to be altered is Local Aperture photometry
        """
        return "Local aperture photometry"

    def _failed_status_message(self):
        """
        Failed status if not aperture is found
        """
        return "failed"

    def _run_process(self, transient):
        """Code goes here"""

        query = {"name__exact": f"{transient.name}_local"}
        data = {
            "name": f"{transient.name}_local",
            "orientation_deg": 0.0,
            "ra_deg": transient.sky_coord.ra.degree,
            "dec_deg": transient.sky_coord.dec.degree,
            "semi_major_axis_arcsec": 1.0,
            "semi_minor_axis_arcsec": 1.0,
            "transient": transient,
            "type": "local",
        }

        self._overwrite_or_create_object(Aperture, query, data)
        aperture = Aperture.objects.get(**query)
        cutouts = Cutout.objects.filter(transient=transient)

        for cutout in cutouts:
            image = fits.open(cutout.fits.name)

            try:
                photometry = do_aperture_photometry(
                    image, aperture.sky_aperture, cutout.filter
                )

                query = {
                    "aperture": aperture,
                    "transient": transient,
                    "filter": cutout.filter,
                }

                data = {
                    "aperture": aperture,
                    "transient": transient,
                    "filter": cutout.filter,
                    "flux": photometry["flux"],
                    "flux_error": photometry["flux_error"],
                    "magnitude": photometry["magnitude"],
                    "magnitude_error": photometry["magnitude_error"],
                }

                self._overwrite_or_create_object(AperturePhotometry, query, data)
            except Exception as e:
                raise
        return "processed"


class GlobalAperturePhotometry(TransientTaskRunner):
    """Task Runner to perform local aperture photometry around host"""

    def _prerequisites(self):
        """
        Need both the Cutout and Host match to be processed
        """
        return {
            "Cutout download": "processed",
            "Global aperture construction": "processed",
            "Global aperture photometry": "not processed",
        }

    @property
    def task_name(self):
        """
        Task status to be altered is Local Aperture photometry
        """
        return "Global aperture photometry"

    def _failed_status_message(self):
        """
        Failed status if not aperture is found
        """
        return "failed"

    def _run_process(self, transient):
        """Code goes here"""

        cutouts = Cutout.objects.filter(transient=transient)
        cutout_for_aperture = select_cutout_aperture(cutouts)[0]
        aperture = Aperture.objects.get(cutout=cutout_for_aperture, type="global")

        for cutout in cutouts:
            image = fits.open(cutout.fits.name)

            # make new aperture
            # adjust semi-major/minor axes for size
            if f"{cutout.name}_global" != aperture.name:

                if not len(Aperture.objects.filter(cutout=f"{cutout.name}_global")):
<<<<<<< HEAD
                
                    semi_major_axis = aperture.semi_major_axis_arcsec - \
                        aperture.cutout.filter.image_fwhm_arcsec/2.354 + \
                        cutout.filter.image_fwhm_arcsec/2.354
                    semi_minor_axis = aperture.semi_minor_axis_arcsec - \
                        aperture.cutout.filter.image_fwhm_arcsec/2.354 + \
                        cutout.filter.image_fwhm_arcsec/2.354
=======

                    semi_major_axis = (
                        aperture.semi_major_axis_arcsec
                        - aperture.cutout.filter.image_fwhm_arcsec / 2.354
                        + cutout.filter.image_fwhm_arcsec / 2.354
                    )
                    semi_minor_axis = (
                        aperture.semi_minor_axis_arcsec
                        - aperture.cutout.filter.image_fwhm_arcsec / 2.354
                        + cutout.filter.image_fwhm_arcsec / 2.354
                    )
>>>>>>> d37629f0

                    query = {"name": f"{cutout.name}_global"}
                    data = {
                        "name": f"{cutout.name}_global",
                        "cutout": cutout,
                        "orientation_deg": aperture.orientation_deg,
                        "ra_deg": aperture.ra_deg,
                        "dec_deg": aperture.dec_deg,
                        "semi_major_axis_arcsec": semi_major_axis,
                        "semi_minor_axis_arcsec": semi_minor_axis,
                        "transient": transient,
                        "type": "global",
                    }

                    self._overwrite_or_create_object(Aperture, query, data)
                    aperture = Aperture.objects.get(
                        transient=transient, name=f"{cutout.name}_global"
                    )

            try:
                photometry = do_aperture_photometry(
                    image, aperture.sky_aperture, cutout.filter
                )

                query = {
                    "aperture": aperture,
                    "transient": transient,
                    "filter": cutout.filter,
                }

                data = {
                    "aperture": aperture,
                    "transient": transient,
                    "filter": cutout.filter,
                    "flux": photometry["flux"],
                    "flux_error": photometry["flux_error"],
                    "magnitude": photometry["magnitude"],
                    "magnitude_error": photometry["magnitude_error"],
                }

                self._overwrite_or_create_object(AperturePhotometry, query, data)
            except Exception as e:
                raise

        return "processed"


class ValidateLocalPhotometry(TransientTaskRunner):
    """
    TaskRunner to validate the local photometry.
    We need to make sure image seeing is ~smaller than the aperture size
    """

    def _prerequisites(self):
        """
        Prerequisites are that the validate local photometry task is
        not processed and the local photometry task is processed.
        """
        return {
            "Local aperture photometry": "processed",
            "Validate local photometry": "not processed",
        }

    @property
    def task_name(self):
        """
        Task status to be altered is validate local photometry.
        """
        return "Validate local photometry"

    def _failed_status_message(self):
        """
        Failed status is local photometry validation failed.
        """
        return "local photometry validation failed"

    def _run_process(self, transient):
        """
        Run the local photometry validation
        """

        local_aperture_photometry = AperturePhotometry.objects.filter(
            transient=transient, aperture__type="local"
        )
        redshift = transient.best_redshift

        # we can't measure the local aperture if we don't know the redshift
        if redshift is None:
            for local_aperture_phot in local_aperture_photometry:
                local_aperture_phot.is_validated = False
                local_aperture_phot.save()

        if not len(local_aperture_photometry):
            return "local photometry validation failed"

        for local_aperture_phot in local_aperture_photometry:

            is_validated = check_local_radius(
                local_aperture_phot.aperture.semi_major_axis_arcsec,
                redshift,
                local_aperture_phot.filter.image_fwhm_arcsec,
            )
            local_aperture_phot.is_validated = is_validated
            local_aperture_phot.save()

        return "processed"


class ValidateGlobalPhotometry(TransientTaskRunner):
    """
    TaskRunner to validate the global photometry.
    We need to check for contaminating objects in the aperture
    """

    def _prerequisites(self):
        """
        Prerequisites are that the validate local photometry task
        is not processed and the local photometry task is processed.
        """
        return {
            "Global aperture photometry": "processed",
            "Validate global photometry": "not processed",
        }

    @property
    def task_name(self):
        """
        Task status to be altered is validate local photometry.
        """
        return "Validate global photometry"

    def _failed_status_message(self):
        """
        Failed status is local photometry validation failed.
        """
        return "global photometry validation failed"

    def _run_process(self, transient):
        """
        Run the global photometry validation
        """

        cutouts = Cutout.objects.filter(transient=transient)
        cutout_for_aperture = select_cutout_aperture(cutouts)[0]
        aperture_primary = Aperture.objects.get(
            cutout=cutout_for_aperture, type="global"
        )

        global_aperture_photometry = AperturePhotometry.objects.filter(
            transient=transient, aperture__type="global"
        )
        if not len(global_aperture_photometry):
            return "global photometry validation failed"

        for global_aperture_phot in global_aperture_photometry:
            # check if there are contaminating objects in the
            # cutout image used for aperture construction at
            # the PSF-adjusted radius
            # AND
            # if there are contaminating objects detected in
            # the cutout image used for the photometry
            is_contam = check_global_contamination(
                global_aperture_phot, aperture_primary
            )
            global_aperture_phot.is_validated = not is_contam
            global_aperture_phot.save()

        return "processed"


class TransientInformation(TransientTaskRunner):
    """Task Runner to gather information about the Transient"""

    def _prerequisites(self):
        return {"Transient information": "not processed"}

    @property
    def task_name(self):
        return "Transient information"

    def _failed_status_message(self):
        """
        Failed status if not aperture is found
        """
        return "failed"

    def _run_process(self, transient):
        """Code goes here"""

        # get_dust_maps(10)
        return "processed"


class HostInformation(TransientTaskRunner):
    """Task Runner to gather host information from NED"""

    def _prerequisites(self):
        """
        Need both the Cutout and Host match to be processed
        """
        return {"Host match": "processed", "Host information": "not processed"}

    @property
    def task_name(self):
        return "Host information"

    def _failed_status_message(self):
        """
        Failed status if not aperture is found
        """
        return "failed"

    def _run_process(self, transient):
        """Code goes here"""

        host = transient.host
        if host is None:
            return "no host"

        galaxy_ned_data = query_ned(host.sky_coord)
        galaxy_sdss_data = query_sdss(host.sky_coord)

        status_message = "processed"

        if galaxy_sdss_data["redshift"] is not None and not math.isnan(
            galaxy_sdss_data["redshift"]
        ):
            host.redshift = galaxy_sdss_data["redshift"]
        elif galaxy_ned_data["redshift"] is not None and not math.isnan(
            galaxy_ned_data["redshift"]
        ):
            host.redshift = galaxy_ned_data["redshift"]
        else:
            status_message = "no host redshift"

        host.save()
        return status_message


class HostSEDFitting(TransientTaskRunner):
    """Task Runner to run host galaxy inference with prospector"""

    def _run_process(self, transient, aperture_type="global", mode="fast"):
        """Run the SED-fitting task"""

        query = {
            "transient__name__exact": f"{transient.name}",
            "type__exact": aperture_type,
        }

        aperture = Aperture.objects.filter(**query)
        if len(aperture) == 0:
            raise RuntimeError(f"no apertures found for transient {transient.name}")

        observations = build_obs(transient, aperture_type)
        model_components = build_model(observations)

        if mode == "test":
            # garbage results but the test runs
            print("running in test mode")
            fitting_settings = dict(
                nlive_init=1,
                nested_method="rwalk",
                nested_target_n_effective=1,
                nested_maxcall_init=1,
                nested_maxiter_init=1,
                nested_maxcall=1,
                nested_maxiter=1,
                verbose=True,
            )
        elif mode == "fast":
            # 3000 - "reasonable but approximate posteriors"
            print("running in fast mode")
            fitting_settings = dict(
                nlive_init=400,
                nested_method="rwalk",
                nested_target_n_effective=3000,
            )
        else:
            # 10000 - "high-quality posteriors"
            fitting_settings = dict(
                nlive_init=400,
                nested_method="rwalk",
                nested_target_n_effective=10000,
            )

        print("starting model fit")
        posterior = fit_model(observations, model_components, fitting_settings)
        if mode == "test":
            prosp_results = prospector_result_to_blast(
                transient,
                aperture,
                posterior,
                model_components,
                observations,
                sed_output_root="/tmp",
            )
        else:
            prosp_results = prospector_result_to_blast(
                transient, aperture, posterior, model_components, observations
            )

        pr = SEDFittingResult.objects.create(**prosp_results)

        return "processed"


class LocalHostSEDFitting(HostSEDFitting):
    """Task Runner to run local host galaxy inference with prospector"""

    def _prerequisites(self):
        """
        Need both the Cutout and Host match to be processed
        """
        return {
            "Host match": "processed",
            "Host information": "processed",
            "Local aperture photometry": "processed",
            "Local photometry validation": "processed",
            "Local host SED inference": "not processed",
        }

    @property
    def task_name(self):
        """
        Task status to be altered is Local Aperture photometry
        """
        return "Local host SED inference"

    def _failed_status_message(self):
        """
        Failed status if not aperture is found
        """
        return "failed"

    def _run_process(self, transient, mode="fast"):
        """Run the SED-fitting task"""

        super()._run_process(transient, aperture_type="local", mode=mode)

        return "processed"


class GlobalHostSEDFitting(HostSEDFitting):
    """Task Runner to run global host galaxy inference"""

    def _prerequisites(self):
        """
        Need both the Cutout and Host match to be processed
        """
        return {
            "Host match": "processed",
            "Host information": "processed",
            "Global aperture photometry": "processed",
            "Global photometry validation": "processed",
            "Global host SED inference": "not processed",
        }

    @property
    def task_name(self):
        """
        Task status to be altered is Local Aperture photometry
        """
        return "Global host SED inference"

    def _failed_status_message(self):
        """
        Failed status if not aperture is found
        """
        return "failed"

    def _run_process(self, transient, mode="fast"):
        """Run the SED-fitting task"""

        super()._run_process(transient, aperture_type="global", mode=mode)

        return "processed"<|MERGE_RESOLUTION|>--- conflicted
+++ resolved
@@ -354,15 +354,6 @@
             if f"{cutout.name}_global" != aperture.name:
 
                 if not len(Aperture.objects.filter(cutout=f"{cutout.name}_global")):
-<<<<<<< HEAD
-                
-                    semi_major_axis = aperture.semi_major_axis_arcsec - \
-                        aperture.cutout.filter.image_fwhm_arcsec/2.354 + \
-                        cutout.filter.image_fwhm_arcsec/2.354
-                    semi_minor_axis = aperture.semi_minor_axis_arcsec - \
-                        aperture.cutout.filter.image_fwhm_arcsec/2.354 + \
-                        cutout.filter.image_fwhm_arcsec/2.354
-=======
 
                     semi_major_axis = (
                         aperture.semi_major_axis_arcsec
@@ -374,8 +365,7 @@
                         - aperture.cutout.filter.image_fwhm_arcsec / 2.354
                         + cutout.filter.image_fwhm_arcsec / 2.354
                     )
->>>>>>> d37629f0
-
+                    
                     query = {"name": f"{cutout.name}_global"}
                     data = {
                         "name": f"{cutout.name}_global",
