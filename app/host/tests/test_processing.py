from django.test import TestCase

from ..base_tasks import initialise_all_tasks_status
from ..base_tasks import TransientTaskRunner
from ..base_tasks import update_status
from ..models import Cutout
from ..models import Filter
from ..models import Status
from ..models import Task
from ..models import TaskRegister
from ..models import Transient
from ..tasks import periodic_tasks
from ..transient_tasks import Ghost
from ..transient_tasks import ImageDownload


class TaskRunnerTest(TestCase):
    fixtures = [
        "../fixtures/test/setup_test_transient.yaml",
        "../fixtures/initial/setup_tasks.yaml",
        "../fixtures/initial/setup_status.yaml",
        "../fixtures/test/setup_test_task_register.yaml",
        "../fixtures/initial/setup_survey_data.yaml",
        "../fixtures/initial/setup_filter_data.yaml",
        "../fixtures/test/test_cutout.yaml",
    ]

    def setUp(self):
        class TestRunnerProcessed(TransientTaskRunner):
            def _run_process(self, transient):
                return "processed"

            def _prerequisites(self):
                return {"Cutout download": "not processed"}

            @property
            def task_name(self):
                return "Cutout download"

            def _failed_status_message(self):
                return "failed"

        self.processed_runner = TestRunnerProcessed()

        class TestRunnerFailed(TransientTaskRunner):
            def _run_process(self, transient):
                raise ValueError

            def _prerequisites(self):
                return {"Cutout download": "not processed"}

            @property
            def task_name(self):
                return "Cutout download"

            def _failed_status_message(self):
                return "failed"

        self.failed_runner = TestRunnerFailed()

        class TestRunnerNotProcessed(TransientTaskRunner):
            def _run_process(self, transient):
                return "not processed"

            def _prerequisites(self):
                return {"Cutout download": "not processed"}

            @property
            def task_name(self):
                return "Cutout download"

            def _failed_status_message(self):
                return "failed"

        self.not_processed_runner = TestRunnerNotProcessed()

        class TestRunnerTwoPrereqs(TransientTaskRunner):
            def _run_process(self, transient):
                return "not processed"

            def _prerequisites(self):
                return {"Cutout download": "not processed", "Host match": "processed"}

            @property
            def task_name(self):
                return "Cutout download"

            def _failed_status_message(self):
                return "failed"

        self.two_prereqs_runner = TestRunnerTwoPrereqs()

        class TestRunnerTwoPrereqsSuc(TransientTaskRunner):
            def _run_process(self, transient):
                return "not processed"

            def _prerequisites(self):
                return {
                    "Cutout download": "not processed",
                    "Host match": "not processed",
                }

            @property
            def task_name(self):
                return "Cutout download"

            def _failed_status_message(self):
                return "failed"

        self.two_prereqs_suc_runner = TestRunnerTwoPrereqsSuc()

    def test_run_process(self):

        self.processed_runner.run_process()

        # 2022testone is the oldest transient so should be selected and
        # processed. 2022testtwo should not be selected or processed.
        transient = Transient.objects.get(name__exact="2022testtwo")
        task = Task.objects.get(name__exact="Cutout download")
        task_register = TaskRegister.objects.get(transient=transient, task=task)
        self.assertTrue(task_register.status.message == "not processed")

        transient = Transient.objects.get(name__exact="2022testone")
        task = Task.objects.get(name__exact="Cutout download")
        task_register = TaskRegister.objects.get(transient=transient, task=task)
        self.assertTrue(task_register.status.message == "processed")

    def test_run_failed(self):

        try:
            self.failed_runner.run_process()
        except ValueError:
            pass

        # 2022testone is the oldest transient so should be selected and
        # processed. 2022testtwo should not be selected or processed.
        transient = Transient.objects.get(name__exact="2022testtwo")
        task = Task.objects.get(name__exact="Cutout download")
        task_register = TaskRegister.objects.get(transient=transient, task=task)
        self.assertTrue(task_register.status.message == "not processed")

        transient = Transient.objects.get(name__exact="2022testone")
        task = Task.objects.get(name__exact="Cutout download")
        task_register = TaskRegister.objects.get(transient=transient, task=task)
        self.assertTrue(task_register.status.message == "failed")

    def test_run_not_processed(self):
        self.not_processed_runner.run_process()

        # 2022testone is the oldest transient so should be selected and
        # processed. 2022testtwo should not be selected or processed.
        transient = Transient.objects.get(name__exact="2022testtwo")
        task = Task.objects.get(name__exact="Cutout download")
        task_register = TaskRegister.objects.get(transient=transient, task=task)
        self.assertTrue(task_register.status.message == "not processed")

        transient = Transient.objects.get(name__exact="2022testone")
        task = Task.objects.get(name__exact="Cutout download")
        task_register = TaskRegister.objects.get(transient=transient, task=task)
        self.assertTrue(task_register.status.message == "not processed")

    def test_multiple_transients_processed(self):
        self.processed_runner.run_process()
        self.processed_runner.run_process()

        # both should be processed
        transient = Transient.objects.get(name__exact="2022testtwo")
        task = Task.objects.get(name__exact="Cutout download")
        task_register = TaskRegister.objects.get(transient=transient, task=task)
        self.assertTrue(task_register.status.message == "processed")

        transient = Transient.objects.get(name__exact="2022testone")
        task = Task.objects.get(name__exact="Cutout download")
        task_register = TaskRegister.objects.get(transient=transient, task=task)
        self.assertTrue(task_register.status.message == "processed")

    def test_update_status_status_change(self):
        register_item = TaskRegister.objects.get(
            transient__name__exact="2022testtwo", task__name__exact="Host match"
        )
        failed_status = Status.objects.get(message__exact="failed")
        self.assertTrue(register_item.status.message != "failed")
        update_status(register_item, failed_status)
        self.assertTrue(register_item.status.message == "failed")

    def test_update_status_last_modified(self):
        register_item = TaskRegister.objects.get(
            transient__name__exact="2022testtwo", task__name__exact="Host match"
        )
        failed_status = Status.objects.get(message__exact="failed")
        last_modified_time = register_item.last_modified
        update_status(register_item, failed_status)
        self.assertTrue(register_item.last_modified != last_modified_time)

    def test_find_register_items_meeting_prerequisites(self):
        # there should be two tasks that meet the prereqs
        items = self.processed_runner.find_register_items_meeting_prerequisites()
        self.assertTrue(len(items) == 2)

        # there should be no tasks that meet the prereqs
        items = self.two_prereqs_runner.find_register_items_meeting_prerequisites()
        self.assertTrue(len(items) == 0)

        # there should be two tasks that meet the prereqs
        items = self.two_prereqs_suc_runner.find_register_items_meeting_prerequisites()
        self.assertTrue(len(items) == 2)

    def test_select_highest_priority(self):
        # tests that the oldest register item is selected
        register = TaskRegister.objects.all()
        oldest = self.processed_runner._select_highest_priority(register)
        self.assertTrue(oldest.transient.name == "2022testone")

    def test_no_register_items(self):
        # test that the case of now register items case works
        self.assertTrue(self.two_prereqs_runner.select_register_item() is None)

        # both should be not processed
        transient = Transient.objects.get(name__exact="2022testtwo")
        task = Task.objects.get(name__exact="Cutout download")
        task_register = TaskRegister.objects.get(transient=transient, task=task)
        self.assertTrue(task_register.status.message == "not processed")

        transient = Transient.objects.get(name__exact="2022testone")
        task = Task.objects.get(name__exact="Cutout download")
        task_register = TaskRegister.objects.get(transient=transient, task=task)
        self.assertTrue(task_register.status.message == "not processed")

        self.two_prereqs_runner.run_process()

        # both should be still not processed
        transient = Transient.objects.get(name__exact="2022testtwo")
        task = Task.objects.get(name__exact="Cutout download")
        task_register = TaskRegister.objects.get(transient=transient, task=task)
        self.assertTrue(task_register.status.message == "not processed")

        transient = Transient.objects.get(name__exact="2022testone")
        task = Task.objects.get(name__exact="Cutout download")
        task_register = TaskRegister.objects.get(transient=transient, task=task)
        self.assertTrue(task_register.status.message == "not processed")

    def test_overwrite_object(self):
        transient = Transient.objects.get(name__exact="2022testone")
        wise_filter = Filter.objects.get(name__exact="WISE_W4")

        query = {"transient": transient, "filter": wise_filter}
        data = {
            "transient": transient,
            "filter": wise_filter,
            "fits": "test",
            "name": "test_name",
        }
        self.processed_runner._overwrite_or_create_object(Cutout, query, data)

        cutout_changed = Cutout.objects.get(name__exact="test_name")
        self.assertTrue(cutout_changed.fits.name == "test")
        self.assertTrue(cutout_changed.name == "test_name")

    def test_create_object(self):
        transient = Transient.objects.get(name__exact="2022testone")
        wise_filter = Filter.objects.get(name__exact="WISE_W1")

        query = {"transient": transient, "filter": wise_filter}
        data = {
            "transient": transient,
            "filter": wise_filter,
            "fits": "test",
            "name": "test_name",
        }
        self.processed_runner._overwrite_or_create_object(Cutout, query, data)

        cutout_changed = Cutout.objects.get(name__exact="test_name")
        self.assertTrue(cutout_changed.fits.name == "test")
        self.assertTrue(cutout_changed.name == "test_name")
        self.assertTrue(cutout_changed.filter.name == "WISE_W1")


class GHOSTRunnerTest(TestCase):
    fixtures = [
        "../fixtures/initial/setup_tasks.yaml",
        "../fixtures/initial/setup_status.yaml",
    ]

    def setUp(self):
        self.ghost_runner = Ghost()

    def test_prereqs(self):
        self.assertTrue(
            self.ghost_runner._prerequisites() == {"Host match": "not processed"}
        )

    def test_failed_status(self):
        self.assertTrue(self.ghost_runner._failed_status_message() == "no GHOST match")


class InitializeTaskRegisterTest(TestCase):
    fixtures = [
        "../fixtures/test/setup_test_transient.yaml",
        "../fixtures/initial/setup_status.yaml",
        "../fixtures/initial/setup_tasks.yaml",
    ]

    def test_task_register_init(self):
        transient = Transient.objects.get(name__exact="2022testone")
        # should be no tasks register first
        self.assertTrue(TaskRegister.objects.all().exists() is False)
        initialise_all_tasks_status(transient)
        self.assertTrue(TaskRegister.objects.all().exists() is True)


class ImageDownloadTest(TestCase):
    fixtures = [
        "../fixtures/initial/setup_tasks.yaml",
        "../fixtures/initial/setup_status.yaml",
        "../fixtures/test/setup_test_transient.yaml",
        "../fixtures/test/setup_test_task_register.yaml",
    ]

    def setUp(self):
        class DummyImageDownloadRunner(ImageDownload):
            def _run_process(self, transient):
                return "processed"

        self.image_runner = DummyImageDownloadRunner()

    def test_prereqs(self):
        self.assertTrue(
            self.image_runner._prerequisites() == {"Cutout download": "not processed"}
        )

    def test_failed_status(self):
        self.assertTrue(self.image_runner._failed_status_message() == "failed")

    def test_run_process(self):
        self.image_runner.run_process()
        transient = Transient.objects.get(name__exact="2022testone")
        task = Task.objects.get(name__exact="Cutout download")
        task_register = TaskRegister.objects.get(transient=transient, task=task)
        self.assertTrue(task_register.status.message == "processed")


class TestAllRegisteredTaskRunners(TestCase):
    fixtures = [
        "../fixtures/initial/setup_tasks.yaml",
        "../fixtures/initial/setup_status.yaml",
    ]

    def test_task_type(self):
        for task_runner in periodic_tasks:
            transient_type = task_runner.task_type == "transient"
            system_type = task_runner.task_type == "system"
            self.assertTrue(system_type or transient_type)
            self.assertTrue(type(task_runner.task_type) == str)

    def test_transient_task_prerequisites(self):
        for task_runner in periodic_tasks:
            if task_runner.task_type == "transient":
                prereq = task_runner.prerequisites
                self.assertTrue(type(prereq) == dict)

                for name, status in prereq.items():
                    db_status = Status.objects.get(message__exact=status)
                    self.assertTrue(db_status.message == status,f"{task_runner.task_name}: {db_status.message} == {status}")

                    db_task = Task.objects.get(name__exact=name)
<<<<<<< HEAD
                    self.assertTrue(db_task.name == name, f"{task_runner.task_name}: {db_task.name} == {name}")

=======
                    self.assertTrue(db_task.name == name)
>>>>>>> ef10cb43

    def test_transient_task_name(self):
        for task_runner in periodic_tasks:
            if task_runner.task_type == "transient":
                self.assertTrue(type(task_runner.task_name) == str)
                db_task = Task.objects.get(name__exact=task_runner.task_name)
                self.assertTrue(db_task.name == task_runner.task_name)

    def test_transient_task_failed_status(self):
        for task_runner in periodic_tasks:
            if task_runner.task_type == "transient":
                failed_message = task_runner._failed_status_message()
                self.assertTrue(type(failed_message) == str)
                db_status = Status.objects.get(message__exact=failed_message)
                self.assertTrue(db_status.message == failed_message)<|MERGE_RESOLUTION|>--- conflicted
+++ resolved
@@ -361,14 +361,9 @@
                 for name, status in prereq.items():
                     db_status = Status.objects.get(message__exact=status)
                     self.assertTrue(db_status.message == status,f"{task_runner.task_name}: {db_status.message} == {status}")
-
                     db_task = Task.objects.get(name__exact=name)
-<<<<<<< HEAD
                     self.assertTrue(db_task.name == name, f"{task_runner.task_name}: {db_task.name} == {name}")
 
-=======
-                    self.assertTrue(db_task.name == name)
->>>>>>> ef10cb43
 
     def test_transient_task_name(self):
         for task_runner in periodic_tasks:
