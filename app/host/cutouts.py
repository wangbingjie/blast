import os
import re
import time
from io import BytesIO

import astropy.table as at
import astropy.units as u
import astropy.utils.data
import numpy as np
import pandas as pd
import requests
from astropy.coordinates import SkyCoord
from astropy.io import fits
from astropy.nddata import Cutout2D
from astropy.units import Quantity
from astropy.wcs import WCS
from astroquery.hips2fits import hips2fits
from astroquery.mast import Observations
from astroquery.sdss import SDSS
from astroquery.skyview import SkyView
from django.conf import settings
from dl import authClient as ac
from dl import queryClient as qc
from dl import storeClient as sc
from pyvo.dal import sia

from .models import Cutout
from .models import Filter

# from host import SkyServer


def getRADecBox(ra, dec, size):
    RAboxsize = DECboxsize = size

    # get the maximum 1.0/cos(DEC) term: used for RA cut
    minDec = dec - 0.5 * DECboxsize
    if minDec <= -90.0:
        minDec = -89.9
    maxDec = dec + 0.5 * DECboxsize
    if maxDec >= 90.0:
        maxDec = 89.9

    invcosdec = max(
        1.0 / np.cos(dec * np.pi / 180.0),
        1.0 / np.cos(minDec * np.pi / 180.0),
        1.0 / np.cos(maxDec * np.pi / 180.0),
    )

    ramin = ra - 0.5 * RAboxsize * invcosdec
    ramax = ra + 0.5 * RAboxsize * invcosdec
    decmin = dec - 0.5 * DECboxsize
    decmax = dec + 0.5 * DECboxsize

    if ra < 0.0:
        ra += 360.0
    if ra >= 360.0:
        ra -= 360.0

    if ramin != None:
        if (ra - ramin) < -180:
            ramin -= 360.0
            ramax -= 360.0
        elif (ra - ramin) > 180:
            ramin += 360.0
            ramax += 360.0
    return (ramin, ramax, decmin, decmax)


def download_and_save_cutouts(
    transient,
    fov=Quantity(0.1, unit="deg"),
    media_root=settings.CUTOUT_ROOT,
    overwrite=settings.CUTOUT_OVERWRITE,
):
    """
    Download all available imaging from a list of surveys
    Parameters
    ----------
    :position : :class:`~astropy.coordinates.SkyCoord`
        Target centre position of the cutout image to be downloaded.
    :survey_list : list[Survey]
        List of surveys to download data from
    :fov : :class:`~astropy.units.Quantity`,
    default=Quantity(0.1,unit='deg')
        Field of view of the cutout image, angular length of one of the sides
        of the square cutout. Angular astropy quantity. Default is angular
        length of 0.2 degrees.
    Returns
    -------
    :images dictionary : dict[str: :class:`~astropy.io.fits.HDUList`]
        Dictionary of images with the survey names as keys and fits images
        as values.
    """

    for filter in Filter.objects.all():
        save_dir = f"{media_root}/{transient.name}/{filter.survey.name}/"
        path_to_fits = save_dir + f"{filter.name}.fits"
        file_exists = os.path.exists(path_to_fits)

        fits = None
        if not file_exists or not overwrite == "False":
            fits = cutout(transient.sky_coord, filter, fov=fov)
            if fits:
                save_dir = f"{media_root}/{transient.name}/{filter.survey.name}/"
                os.makedirs(save_dir, exist_ok=True)
                path_to_fits = save_dir + f"{filter.name}.fits"
                fits.writeto(path_to_fits, overwrite=True)

        if file_exists or fits:
            cutout_name = f"{transient.name}_{filter.name}"
            cutout_object = Cutout.objects.filter(
                name=cutout_name, filter=filter, transient=transient)

            if not cutout_object.exists():
                cutout_object = Cutout(
                    name=cutout_name, filter=filter, transient=transient
                )
            else:
                cutout_object = cutout_object[0]

            cutout_object.fits.name = path_to_fits
            cutout_object.save()


def panstarrs_image_filename(position, image_size=None, filter=None):
    """Query panstarrs service to get a list of image names

    Parameters
    ----------
    :position : :class:`~astropy.coordinates.SkyCoord`
        Target centre position of the cutout image to be downloaded.
    :size : int: cutout image size in pixels.
    :filter: str: Panstarrs filter (g r i z y)
    Returns
    -------
    :filename: str: file name of the cutout
    """

    service = "https://ps1images.stsci.edu/cgi-bin/ps1filenames.py"
    url = (
        f"{service}?ra={position.ra.degree}&dec={position.dec.degree}"
        f"&size={image_size}&format=fits&filters={filter}"
    )

    ### having SSL errors with pandas, so let's run it through requests
    ### in an unsafe way
    r = requests.get(url,verify=False,stream=True)
    r.raw.decode_content = True
    filename_table = pd.read_csv(r.raw, delim_whitespace=True)["filename"]
    return filename_table[0] if len(filename_table) > 0 else None


def hips_cutout(position, survey, image_size=None):
    """
    Download fits image from hips2fits service.

    Parameters
    ----------
    :position : :class:`~astropy.coordinates.SkyCoord`
        Target centre position of the cutout image to be downloaded.
    :image_size : int: cutout image size in pixels.
    Returns
    -------
    :cutout : :class:`~astropy.io.fits.HDUList` or None
    """
    fov = Quantity(survey.pixel_size_arcsec * image_size, unit="arcsec")

    fits_image = hips2fits.query(
        hips=survey.hips_id,
        ra=position.ra,
        dec=position.dec,
        width=image_size,
        height=image_size,
        fov=fov,
        projection="TAN",
        format="fits",
    )

    # if the position is outside of the survey footprint
    if np.all(np.isnan(fits_image[0].data)):
        fits_image = None
    return fits_image


def panstarrs_cutout(position, image_size=None, filter=None):
    """
    Download Panstarrs cutout from their own service

    Parameters
    ----------
    :position : :class:`~astropy.coordinates.SkyCoord`
        Target centre position of the cutout image to be downloaded.
    :image_size: int: size of cutout image in pixels
    :filter: str: Panstarrs filter (g r i z y)
    Returns
    -------
    :cutout : :class:`~astropy.io.fits.HDUList` or None
    """

    filename = panstarrs_image_filename(position, image_size=image_size, filter=filter)
    if filename is not None:
        service = "https://ps1images.stsci.edu/cgi-bin/fitscut.cgi?"
        fits_url = (
            f"{service}ra={position.ra.degree}&dec={position.dec.degree}"
            f"&size={image_size}&format=fits&red={filename}"
        )
<<<<<<< HEAD

        ### try twice
        try:
            r = requests.get(fits_url,verify=False,stream=True)
        except:
            time.sleep(5)
            r = requests.get(fits_url,verify=False,stream=True)
        fits_image = fits.open(BytesIO(r.content))

=======
        fits_image = fits.open(fits_url, cache=None)
>>>>>>> 3267d3ca
    else:
        fits_image = None

    return fits_image


def galex_cutout(position, image_size=None, filter=None):
    """
    Download GALEX cutout from MAST

    Parameters
    ----------
    :position : :class:`~astropy.coordinates.SkyCoord`
        Target centre position of the cutout image to be downloaded.
    :image_size: int: size of cutout image in pixels
    :filter: str: Panstarrs filter (g r i z y)
    Returns
    -------
    :cutout : :class:`~astropy.io.fits.HDUList` or None
    """

    obs = Observations.query_region(position)
    obs = obs[
        (obs["obs_collection"] == "GALEX")
        & (obs["filters"] == filter)
        & (obs["distance"] == 0)
    ]

    # avoid masked regions
    center = SkyCoord(obs["s_ra"], obs["s_dec"], unit=u.deg)
    sep = position.separation(center).deg
    obs = obs[sep < 0.55]

    if len(obs) > 1:
        obs = obs[obs["t_exptime"] == max(obs["t_exptime"])]

    if len(obs):
        ### stupid MAST thinks we want the exposure time map

        fits_image = fits.open(
            obs["dataURL"][0]
            .replace("-exp.fits.gz", "-int.fits.gz")
            .replace("-gsp.fits.gz", "-int.fits.gz")
            .replace("-rr.fits.gz", "-int.fits.gz")
            .replace("-cnt.fits.gz", "-int.fits.gz")
            .replace("-xd-mcat.fits.gz", f"-{filter[0].lower()}d-int.fits.gz"),
            cache=None,
        )

        wcs = WCS(fits_image[0].header)
        cutout = Cutout2D(fits_image[0].data, position, image_size, wcs=wcs)
        fits_image[0].data = cutout.data
        fits_image[0].header.update(cutout.wcs.to_header())
        if not np.any(fits_image[0].data):
            fits_image = None
    else:
        fits_image = None

    return fits_image


def WISE_cutout(position, image_size=None, filter=None):
    """
    Download WISE image cutout from IRSA

    Parameters
    ----------
    :position : :class:`~astropy.coordinates.SkyCoord`
        Target centre position of the cutout image to be downloaded.
    :image_size: int: size of cutout image in pixels
    :filter: str: Panstarrs filter (g r i z y)
    Returns
    -------
    :cutout : :class:`~astropy.io.fits.HDUList` or None
    """

    band_to_wavelength = {
        "W1": "3.4e-6",
        "W2": "4.6e-6",
        "W3": "1.2e-5",
        "W4": "2.2e-5",
    }

    url = f"https://irsa.ipac.caltech.edu/SIA?COLLECTION=wise_allwise&POS=circle+{position.ra.deg}+{position.dec.deg}+0.002777&RESPONSEFORMAT=CSV&BAND={band_to_wavelength[filter]}&FORMAT=image/fits"
    r = requests.get(url)
    url = None
    for t in r.text.split(","):
        if t.startswith("https"):
            url = t[:]
            break

    # remove the AWS crap messing up the CSV format
    line_out = ""
    for line in r.text.split("\n"):
        try:
            idx1 = line.index("{")
        except ValueError:
            line_out += line[:] + "\n"
            continue
        idx2 = line.index("}")
        newline = line[0 : idx1 + 1] + line[idx2:] + "\n"
        line_out += newline

    data = at.Table.read(line_out, format="ascii.csv")
    exptime = data["t_exptime"][0]

    if url is not None:
        fits_image = fits.open(url, cache=None)

        wcs = WCS(fits_image[0].header)
        cutout = Cutout2D(fits_image[0].data, position, image_size, wcs=wcs)
        fits_image[0].data = cutout.data
        fits_image[0].header.update(cutout.wcs.to_header())
        fits_image[0].header["EXPTIME"] = exptime

    else:
        fits_image = None

    return fits_image


def DES_cutout(position, image_size=None, filter=None):
    """
    Download DES image cutout from NOIRLab

    Parameters
    ----------
    :position : :class:`~astropy.coordinates.SkyCoord`
        Target centre position of the cutout image to be downloaded.
    :image_size: int: size of cutout image in pixels
    :filter: str: Panstarrs filter (g r i z y)
    Returns
    -------
    :cutout : :class:`~astropy.io.fits.HDUList` or None
    """

    DEF_ACCESS_URL = "https://datalab.noirlab.edu/sia/ls_dr9"
    svc_ls_dr9 = sia.SIAService(DEF_ACCESS_URL)

    imgTable = svc_ls_dr9.search(
        (position.ra.deg, position.dec.deg),
        (image_size / np.cos(position.dec.deg * np.pi / 180), image_size),
        verbosity=2,
    ).to_table()

    valid_urls = []
    for img in imgTable:
        if "-depth-" in img["access_url"] and img["obs_bandpass"].startswith(filter):
            valid_urls += [img["access_url"]]

    if len(valid_urls):
        # we need both the depth and the image
        time.sleep(1)
        try:
            fits_image = fits.open(
                valid_urls[0].replace("-depth-", "-image-"), cache=None
            )
        except:
            ### found some bad links...
            return None
        if np.shape(fits_image[0].data)[0] == 1 or np.shape(fits_image[0].data)[1] == 1:
            # no idea what's happening here but this is a mess
            return None

<<<<<<< HEAD
        try:
            depth_image = fits.open(valid_urls[0])
        except:
            # wonder if there's some issue with other tasks clearing the cache
            time.sleep(5)
            depth_image = fits.open(valid_urls[0])
=======
        depth_image = fits.open(valid_urls[0], cache=None)
>>>>>>> 3267d3ca
        wcs_depth = WCS(depth_image[0].header)
        xc, yc = wcs_depth.wcs_world2pix(position.ra.deg, position.dec.deg, 0)

        # this is ugly - just assuming the exposure time at the
        # location of interest is uniform across the image
        if np.shape(depth_image[0].data) == (1, 1):
            exptime = depth_image[0].data[0][0]
        else:
            exptime = depth_image[0].data[int(yc), int(xc)]
        if exptime == 0:
            fits_image = None
        else:
            wcs = WCS(fits_image[0].header)
            cutout = Cutout2D(fits_image[0].data, position, image_size, wcs=wcs)
            fits_image[0].data = cutout.data
            fits_image[0].header.update(cutout.wcs.to_header())
            fits_image[0].header["EXPTIME"] = exptime
    else:
        fits_image = None

    return fits_image


def TWOMASS_cutout(position, image_size=None, filter=None):
    """
    Download 2MASS image cutout from IRSA

    Parameters
    ----------
    :position : :class:`~astropy.coordinates.SkyCoord`
        Target centre position of the cutout image to be downloaded.
    :image_size: int: size of cutout image in pixels
    :filter: str: Panstarrs filter (g r i z y)
    Returns
    -------
    :cutout : :class:`~astropy.io.fits.HDUList` or None
    """

    irsaquery = f"https://irsa.ipac.caltech.edu/cgi-bin/2MASS/IM/nph-im_sia?POS={position.ra.deg},{position.dec.deg}&SIZE=0.01"
    response = requests.get(url=irsaquery)

    fits_image = None
    for line in response.content.decode("utf-8").split("<TD><![CDATA["):
        if re.match(f"https://irsa.*{filter.lower()}i.*fits", line.split("]]>")[0]):
            fitsurl = line.split("]]")[0]

            fits_image = fits.open(fitsurl, cache=None)
            wcs = WCS(fits_image[0].header)

            if position.contained_by(wcs):
                break

    if fits_image is not None:

        cutout = Cutout2D(fits_image[0].data, position, image_size, wcs=wcs)
        fits_image[0].data = cutout.data
        fits_image[0].header.update(cutout.wcs.to_header())

    else:
        fits_image = None

    return fits_image


def SDSS_cutout(position, image_size=None, filter=None):
    """
    Download SDSS image cutout from astroquery

    Parameters
    ----------
    :position : :class:`~astropy.coordinates.SkyCoord`
        Target centre position of the cutout image to be downloaded.
    :image_size: int: size of cutout image in pixels
    :filter: str: Panstarrs filter (g r i z y)
    Returns
    -------
    :cutout : :class:`~astropy.io.fits.HDUList` or None
    """

    sdss_baseurl = "https://dr14.sdss.org/sas"
    print(position)

    # xid = SDSS.query_region(position, radius=0.05 * u.deg)
    # ramin,ramax,decmin,decmax = getRADecBox(position.ra.deg,position.dec.deg,size=0.02)
    # sqlquery = f"""SELECT DISTINCT p.ra, p.dec, p.objid, p.run, p.rerun, p.camcol, p.field FROM PhotoObjAll AS p WHERE p.ra between {ramin} and {ramax} and p.dec between {decmin} and {decmax}"""
    # import pdb; pdb.set_trace()
    # xid = SkyServer.sqlSearch(sqlquery)

    url = f"https://dr12.sdss.org/fields/raDec?ra={position.ra.deg}&dec={position.dec.deg}"
    print(url)
    rt = requests.get(url)

    # a little latency so that we don't look like a bot to SDSS?
    time.sleep(1)
    if "Error: Couldn't find field covering" in rt.text:
        return None

    # if not len(xid):
    #    return None
    # if xid is not None and 'titleSkyserver_Errortitle' in xid.keys():
    #    RuntimeWarning(f'SDSS query fail for position {position.ra.deg},{position.dec.deg}')
    #    return None

    # if len(xid) and xid is not None:
    # sc = SkyCoord(xid["ra"], xid["dec"], unit=u.deg)
    # sep = position.separation(sc).arcsec
    # iSep = np.where(sep == min(sep))[0][0]

    regex = "<dt>run<\/dt>.*<dd>.*<\/dd>"
    run = re.findall("<dt>run</dt>\n.*<dd>([0-9]+)</dd>", rt.text)[0]
    rerun = re.findall("<dt>rerun</dt>\n.*<dd>([0-9]+)</dd>", rt.text)[0]
    camcol = re.findall("<dt>camcol</dt>\n.*<dd>([0-9]+)</dd>", rt.text)[0]
    field = re.findall("<dt>field</dt>\n.*<dd>([0-9]+)</dd>", rt.text)[0]

    link = SDSS.IMAGING_URL_SUFFIX.format(
        base=sdss_baseurl,
        run=int(run),
        dr=14,
        instrument="eboss",
        rerun=int(rerun),
        camcol=int(camcol),
        field=int(field),
        band=filter,
    )

    fits_image = fits.open(link, cache=None)

    wcs = WCS(fits_image[0].header)
    cutout = Cutout2D(fits_image[0].data, position, image_size, wcs=wcs)
    fits_image[0].data = cutout.data
    fits_image[0].header.update(cutout.wcs.to_header())

    # else:
    #    fits_image = None

    return fits_image


download_function_dict = {
    "PanSTARRS": panstarrs_cutout,
    "GALEX": galex_cutout,
    "2MASS": TWOMASS_cutout,
    "WISE": WISE_cutout,
    "DES": DES_cutout,
    "SDSS": SDSS_cutout,
}


def cutout(transient, survey, fov=Quantity(0.1, unit="deg")):
    """
    Download image cutout data from a survey.
    Parameters
    ----------
    :position : :class:`~astropy.coordinates.SkyCoord`
        Target centre position of the cutout image to be downloaded.
    :survey : :class: Survey
        Named tuple containing metadata for the survey the image is to be
        downloaded from.
    :fov : :class:`~astropy.units.Quantity`,
    default=Quantity(0.2,unit='deg')
        Field of view of the cutout image, angular length of one of the sides
        of the square cutout. Angular astropy quantity. Default is angular
        length of 0.2 degrees.
    Returns
    -------
    :cutout : :class:`~astropy.io.fits.HDUList` or None
        Image cutout in fits format or if the image cannot be download due to a
        `ReadTimeoutError` None will be returned.
    """
    # need to make sure the cache doesn't overfill
    astropy.utils.data.clear_download_cache()
    num_pixels = int(fov.to(u.arcsec).value / survey.pixel_size_arcsec)

    if survey.image_download_method == "hips":
        try:
            fits = hips_cutout(transient, survey, image_size=num_pixels)
        except:
            print(f"Conection timed out, could not download {survey.name} data")
            fits = None
    else:
        survey_name, filter = survey.name.split("_")
        fits = download_function_dict[survey_name](
            transient, filter=filter, image_size=num_pixels
        )

    return fits<|MERGE_RESOLUTION|>--- conflicted
+++ resolved
@@ -205,9 +205,6 @@
             f"{service}ra={position.ra.degree}&dec={position.dec.degree}"
             f"&size={image_size}&format=fits&red={filename}"
         )
-<<<<<<< HEAD
-
-        ### try twice
         try:
             r = requests.get(fits_url,verify=False,stream=True)
         except:
@@ -215,9 +212,6 @@
             r = requests.get(fits_url,verify=False,stream=True)
         fits_image = fits.open(BytesIO(r.content))
 
-=======
-        fits_image = fits.open(fits_url, cache=None)
->>>>>>> 3267d3ca
     else:
         fits_image = None
 
@@ -382,16 +376,12 @@
             # no idea what's happening here but this is a mess
             return None
 
-<<<<<<< HEAD
         try:
             depth_image = fits.open(valid_urls[0])
         except:
             # wonder if there's some issue with other tasks clearing the cache
             time.sleep(5)
             depth_image = fits.open(valid_urls[0])
-=======
-        depth_image = fits.open(valid_urls[0], cache=None)
->>>>>>> 3267d3ca
         wcs_depth = WCS(depth_image[0].header)
         xc, yc = wcs_depth.wcs_world2pix(position.ra.deg, position.dec.deg, 0)
 
