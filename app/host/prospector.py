# Utils and wrappers for the prospector SED fitting code
import os

import numpy as np
import prospect.io.read_results as reader
from django.conf import settings
from prospect.fitting import fit_model as fit_model_prospect
from prospect.fitting import lnprobfn
from prospect.io import write_results as writer
from prospect.models import SpecModel
from prospect.models.templates import TemplateLibrary
from prospect.sources import CSPSpecBasis
from prospect.utils.obsutils import fix_obs
from scipy.special import gamma
from scipy.special import gammainc

from .models import AperturePhotometry
from .models import Filter
from .models import hdf5_file_path
from .photometric_calibration import mJy_to_maggies  ##jansky_to_maggies


def get_CI(chain):
    chainlen = len(chain)
    chainsort = np.sort(chain)
    return (
        chainsort[int(chainlen * 0.16)],
        chainsort[int(chainlen * 0.50)],
        chainsort[int(chainlen * 0.84)],
    )


# I don't remember where this came from
# somewhere in the prospector docs
def psi_from_sfh(mass, tage, tau):
    return (
        mass
        * (tage / tau**2)
        * np.exp(-tage / tau)
        / (gamma(2) * gammainc(2, tage / tau))
        * 1e-9
    )


def build_obs(transient, aperture_type):

    """
    This functions is required by prospector and should return
    a dictionary defined by
    https://prospect.readthedocs.io/en/latest/dataformat.html.

    """

    photometry = AperturePhotometry.objects.filter(
        transient=transient, aperture__type__exact=aperture_type
    )

    if not photometry.exists():
        raise ValueError(f"No host photometry of type {aperture_type}")

    if transient.host is None:
        raise ValueError("No host galaxy match")

    if transient.host.redshift is not None:
        z = transient.host.redshift
    elif transient.redshift is not None:
        z = transient.redshift
    else:
        raise ValueError("No SN or host galaxy redshift")

    filters, flux_maggies, flux_maggies_error = [], [], []

    for filter in Filter.objects.all():
        try:
            datapoint = photometry.get(filter=filter)
        except AperturePhotometry.DoesNotExist:
            # sometimes data just don't exist, we can ignore
            pass
        except AperturePhotometry.MultipleObjectsReturned:
            raise

        filters.append(filter.transmission_curve())
        flux_maggies.append(mJy_to_maggies(datapoint.flux))
        flux_maggies_error.append(mJy_to_maggies(datapoint.flux_error))

    obs_data = dict(
        wavelength=None,
        spectrum=None,
        unc=None,
        redshift=z,
        maggies=np.array(flux_maggies),
        maggies_unc=np.array(flux_maggies_error),
        filters=filters,
    )

    return fix_obs(obs_data)


def build_model(observations):
    """
    Construct all model components
    """

    model_params = TemplateLibrary["parametric_sfh"]
    model_params.update(TemplateLibrary["nebular"])
    model_params["zred"]["init"] = observations["redshift"]
    model = SpecModel(model_params)
    sps = CSPSpecBasis(zcontinuous=1)
    noise_model = (None, None)

    return {"model": model, "sps": sps, "noise_model": noise_model}


def fit_model(observations, model_components, fitting_kwargs):
    """Fit the model"""
    output = fit_model_prospect(
        observations,
        model_components["model"],
        model_components["sps"],
        optimize=False,
        dynesty=True,
        lnprobfn=lnprobfn,
        noise=model_components["noise_model"],
        **fitting_kwargs,
    )
    return output


def prospector_result_to_blast(
    transient,
    aperture,
    prospector_output,
    model_components,
    observations,
    sed_output_root=settings.SED_OUTPUT_ROOT,
):

    # write the results
<<<<<<< HEAD
    hdf5_file = f"{sed_output_root}/{transient.name}/{transient.name}_{aperture.type}.h5"
=======
    hdf5_file = (
        f"{sed_output_root}/{transient.name}/{transient.host.name}_{aperture.type}.h5"
    )
>>>>>>> 8f7ed33b
    if not os.path.exists(f"{sed_output_root}/{transient.name}"):
        os.makedirs(f"{sed_output_root}/{transient.name}/")

    writer.write_hdf5(
        hdf5_file,
        {},
        model_components["model"],
        observations,
        prospector_output["sampling"][0],
        None,
        sps=model_components["sps"],
        tsample=prospector_output["sampling"][1],
        toptimize=0.0,
    )

    # load up the hdf5 file to get the results
    resultpars, obs, _ = reader.results_from(hdf5_file, dangerous=False)

    # logmass, age, tau
    logmass = np.log10(
        resultpars["chain"][
            ..., np.where(np.array(resultpars["theta_labels"]) == "mass")[0][0]
        ]
    )
    logmass16, logmass50, logmass84 = get_CI(logmass)
    age = resultpars["chain"][
        ..., np.where(np.array(resultpars["theta_labels"]) == "tage")[0][0]
    ]
    age16, age50, age84 = get_CI(age)
    tau = resultpars["chain"][
        ..., np.where(np.array(resultpars["theta_labels"]) == "tau")[0][0]
    ]
    tau16, tau50, tau84 = get_CI(tau)

    # sfr, ssfr
    sfr = psi_from_sfh(
        resultpars["chain"][
            ..., np.where(np.array(resultpars["theta_labels"]) == "mass")[0][0]
        ],
        resultpars["chain"][
            ..., np.where(np.array(resultpars["theta_labels"]) == "tage")[0][0]
        ],
        resultpars["chain"][
            ..., np.where(np.array(resultpars["theta_labels"]) == "tau")[0][0]
        ],
    )
    logsfr = np.log10(sfr)
    logssfr = np.log10(sfr) - logmass
    logsfr16, logsfr50, logsfr84 = get_CI(logsfr)
    logssfr16, logssfr50, logssfr84 = get_CI(logssfr)

    prosp_results = {
        "host": transient.host,
        "aperture": aperture,
        "posterior": hdf5_file,
        "log_mass_16": logmass16,
        "log_mass_50": logmass50,
        "log_mass_84": logmass84,
        "log_sfr_16": logsfr16,
        "log_sfr_50": logsfr50,
        "log_sfr_84": logsfr84,
        "log_ssfr_16": logssfr16,
        "log_ssfr_50": logssfr50,
        "log_ssfr_84": logssfr84,
        "log_age_16": age16,
        "log_age_50": age50,
        "log_age_84": age84,
        "log_tau_16": tau16,
        "log_tau_50": tau50,
        "log_tau_84": tau84,
    }

    return prosp_results<|MERGE_RESOLUTION|>--- conflicted
+++ resolved
@@ -136,13 +136,8 @@
 ):
 
     # write the results
-<<<<<<< HEAD
     hdf5_file = f"{sed_output_root}/{transient.name}/{transient.name}_{aperture.type}.h5"
-=======
-    hdf5_file = (
-        f"{sed_output_root}/{transient.name}/{transient.host.name}_{aperture.type}.h5"
-    )
->>>>>>> 8f7ed33b
+    
     if not os.path.exists(f"{sed_output_root}/{transient.name}"):
         os.makedirs(f"{sed_output_root}/{transient.name}/")
 
